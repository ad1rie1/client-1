/*
 * libcsync -- a library to sync a directory with another
 *
 * Copyright (c) 2008      by Andreas Schneider <mail@cynapses.org>
 *
 * This program is free software; you can redistribute it and/or
 * modify it under the terms of the GNU General Public License
 * as published by the Free Software Foundation; either version 2
 * of the License, or (at your option) any later version.
 *
 * This program is distributed in the hope that it will be useful,
 * but WITHOUT ANY WARRANTY; without even the implied warranty of
 * MERCHANTABILITY or FITNESS FOR A PARTICULAR PURPOSE.  See the
 * GNU General Public License for more details.
 *
 * You should have received a copy of the GNU General Public License
 * along with this program; if not, write to the Free Software Foundation,
 * Inc., 51 Franklin Street, Fifth Floor, Boston, MA  02110-1301, USA.
 */

#include "config.h"

#ifndef _GNU_SOURCE
#define _GNU_SOURCE
#endif

#include <sqlite3.h>
#include <stdio.h>
#include <unistd.h>
#include <sys/types.h>
#include <sys/stat.h>
#include <fcntl.h>

#include "c_lib.h"
#include "csync_private.h"
#include "csync_statedb.h"
#include "csync_util.h"
#include "csync_misc.h"

#include "c_string.h"

#define CSYNC_LOG_CATEGORY_NAME "csync.statedb"
#include "csync_log.h"

#define BUF_SIZE 16

void csync_set_statedb_exists(CSYNC *ctx, int val) {
  ctx->statedb.exists = val;
}

int csync_get_statedb_exists(CSYNC *ctx) {
  return ctx->statedb.exists;
}

<<<<<<< HEAD
/* Set the hide attribute in win32. That makes it invisible in normal explorers */
static void _csync_win32_hide_file( const char *file ) {
#ifdef _WIN32
  const _TCHAR *fileName;
  if( !file ) return;

  fileName = c_multibyte( file );

  DWORD dwAttrs = GetFileAttributesW(fileName);

  if (dwAttrs==INVALID_FILE_ATTRIBUTES) return;

  if (!(dwAttrs & FILE_ATTRIBUTE_HIDDEN)) {
     SetFileAttributesW(fileName, dwAttrs | FILE_ATTRIBUTE_HIDDEN );
  }

  c_free_multibyte(fileName);
#else
    (void) file;
#endif
}

static int _csync_statedb_check(const char *statedb) {
  int fd = -1;
=======
static int _csync_statedb_check(CSYNC *ctx, const char *statedb) {
  int fd = -1, rc;
>>>>>>> 2752a9e9
  ssize_t r;
  char buf[BUF_SIZE] = {0};
  sqlite3 *db = NULL;
  const _TCHAR *wstatedb;

  /* check db version */
#ifdef _WIN32
  _fmode = _O_BINARY;
#endif

  wstatedb = c_multibyte(statedb);
  fd = _topen(wstatedb, O_RDONLY);
  c_free_multibyte(wstatedb);

  if (fd >= 0) {
    r = read(fd, (void *) buf, sizeof(buf) - 1);
    close(fd);
    if (r >= 0) {
      buf[BUF_SIZE - 1] = '\0';
      if (c_streq(buf, "SQLite format 3")) {
        if (sqlite3_open(statedb, &db ) == SQLITE_OK) {
          /* everything is fine */
          sqlite3_close(db);
          return 0;
        } else {
          CSYNC_LOG(CSYNC_LOG_PRIORITY_WARN, "database corrupted, removing!");
          unlink(statedb);
        }
        sqlite3_close(db);
      } else {
        CSYNC_LOG(CSYNC_LOG_PRIORITY_WARN, "sqlite version mismatch");
        unlink(statedb);
      }
    }
  }

  /* create database */
  rc = sqlite3_open(statedb, &db);
  if (rc == SQLITE_OK) {
    sqlite3_close(db);
    _csync_win32_hide_file(statedb);
    return 0;
  }
  CSYNC_LOG(CSYNC_LOG_PRIORITY_ERROR, "%s %s", sqlite3_errmsg(db), statedb);
  sqlite3_close(db);

  return -1;
}

static int _csync_statedb_is_empty(CSYNC *ctx) {
  c_strlist_t *result = NULL;
  int rc = 0;

  result = csync_statedb_query(ctx, "SELECT COUNT(phash) FROM metadata LIMIT 1 OFFSET 0;");
  if (result == NULL) {
    rc = 1;
  }
  c_strlist_destroy(result);

  return rc;
}

int csync_statedb_load(CSYNC *ctx, const char *statedb) {
  int rc = -1;
  c_strlist_t *result = NULL;
  char *statedb_tmp = NULL;

<<<<<<< HEAD
#if 0
  /* This was commented out to recreate the db after upgrading. */

  /* check if the statedb is existing. If not, check if there is still one
   * left over in $HOME/.csync and copy it over (migration path)
   */
  if( !c_isfile(statedb) ) {
      char *home = NULL;
      char *home_statedb = NULL;
      char *statedb_file = NULL;

      /* there is no statedb at the expected place. */

      home = csync_get_user_home_dir();
      statedb_file = c_basename(statedb);

      rc = asprintf(&home_statedb, "%s/%s/%s", home, CSYNC_CONF_DIR, statedb_file);
      SAFE_FREE(home);
      SAFE_FREE(statedb_file);

      if (rc < 0) {
          goto out;
      }

      CSYNC_LOG(CSYNC_LOG_PRIORITY_NOTICE, "statedb %s not found, checking %s",
                statedb, home_statedb);

      /* check the home file and copy to new statedb if existing. */
      if(c_isfile(home_statedb)) {
          if (c_copy(home_statedb, statedb, 0644) < 0) {
            /* copy failed, but that is not reason to die. */
              CSYNC_LOG(CSYNC_LOG_PRIORITY_WARN, "Could not copy file %s => %s",
                        home_statedb, statedb );
          } else {
              CSYNC_LOG(CSYNC_LOG_PRIORITY_NOTICE, "Copied %s => %s",
                        home_statedb, statedb );
          }
      }
      SAFE_FREE(home_statedb);
  }
#endif
  /* csync_statedb_check tries to open the statedb and creates it in case
   * its not there.
   */
  if (_csync_statedb_check(statedb) < 0) {
=======
  if (_csync_statedb_check(ctx, statedb) < 0) {
>>>>>>> 2752a9e9
    rc = -1;
    goto out;
  }

  /*
   * We want a two phase commit for the jounal, so we create a temporary copy
   * of the database.
   * The intention is that if something goes wrong we will not loose the
   * statedb.
   */
  if (asprintf(&statedb_tmp, "%s.ctmp", statedb) < 0) {
    rc = -1;
    goto out;
  }

  if (c_copy(statedb, statedb_tmp, 0644) < 0) {
    rc = -1;
    goto out;
  }

  _csync_win32_hide_file( statedb_tmp );

  /* Open the temporary database */
  if (sqlite3_open(statedb_tmp, &ctx->statedb.db) != SQLITE_OK) {
    rc = -1;
    goto out;
  }

  if (_csync_statedb_is_empty(ctx)) {
    CSYNC_LOG(CSYNC_LOG_PRIORITY_NOTICE, "statedb doesn't exist");
    csync_set_statedb_exists(ctx, 0);
  } else {
    csync_set_statedb_exists(ctx, 1);
  }

  /* optimization for speeding up SQLite */
  result = csync_statedb_query(ctx, "PRAGMA default_synchronous = OFF;");
  c_strlist_destroy(result);
  result = csync_statedb_query(ctx, "PRAGMA case_sensitive_like = ON;");
  c_strlist_destroy(result);

  rc = 0;
out:
  SAFE_FREE(statedb_tmp);
  return rc;
}

int csync_statedb_write(CSYNC *ctx) {
  /* drop tables */
  if (csync_statedb_drop_tables(ctx) < 0) {
    return -1;
  }

  /* create tables */
  if (csync_statedb_create_tables(ctx) < 0) {
    return -1;
  }

  /* insert metadata */
  if (csync_statedb_insert_metadata(ctx) < 0) {
    return -1;
  }

  return 0;
}

int csync_statedb_close(CSYNC *ctx, const char *statedb, int jwritten) {
  char *statedb_tmp = NULL;
  int rc = 0;

  /* close the temporary database */
  sqlite3_close(ctx->statedb.db);

  if (asprintf(&statedb_tmp, "%s.ctmp", statedb) < 0) {
    return -1;
  }

  /* if we successfully synchronized, overwrite the original statedb */
  if (jwritten) {
    rc = c_copy(statedb_tmp, statedb, 0644);
    if (rc == 0) {
      unlink(statedb_tmp);
    }
  } else {
    unlink(statedb_tmp);
  }
  SAFE_FREE(statedb_tmp);

  return rc;
}

int csync_statedb_create_tables(CSYNC *ctx) {
  c_strlist_t *result = NULL;
  int rc;
  char *stmt;

  /*
   * Create temorary table to work on, this speeds up the
   * creation of the statedb.
   */
  result = csync_statedb_query(ctx,
      "CREATE TEMPORARY TABLE IF NOT EXISTS metadata_temp("
      "phash INTEGER(8),"
      "pathlen INTEGER,"
      "path VARCHAR(4096),"
      "inode INTEGER,"
      "uid INTEGER,"
      "gid INTEGER,"
      "mode INTEGER,"
      "modtime INTEGER(8),"
      "type INTEGER,"
      "md5 VARCHAR(32),"
      "PRIMARY KEY(phash)"
      ");"
      );

  if (result == NULL) {
    return -1;
  }
  c_strlist_destroy(result);

  result = csync_statedb_query(ctx,
      "CREATE TABLE IF NOT EXISTS metadata("
      "phash INTEGER(8),"
      "pathlen INTEGER,"
      "path VARCHAR(4096),"
      "inode INTEGER,"
      "uid INTEGER,"
      "gid INTEGER,"
      "mode INTEGER,"
      "modtime INTEGER(8),"
      "type INTEGER,"
      "md5 VARCHAR(32),"
      "PRIMARY KEY(phash)"
      ");"
      );
  if (result == NULL) {
    return -1;
  }
  c_strlist_destroy(result);

  result = csync_statedb_query(ctx,
      "CREATE INDEX metadata_phash ON metadata(phash);");
  if (result == NULL) {
    return -1;
  }
  c_strlist_destroy(result);

  result = csync_statedb_query(ctx,
      "CREATE INDEX metadata_inode ON metadata(inode);");
  if (result == NULL) {
    return -1;
  }
  c_strlist_destroy(result);

  result = csync_statedb_query(ctx,
      "CREATE INDEX metadata_md5 ON metadata(md5);");
  if (result == NULL) {
    return -1;
  }
  c_strlist_destroy(result);

  result = csync_statedb_query(ctx,
                               "CREATE TABLE IF NOT EXISTS version("
                               "major INTEGER(8),"
                               "minor INTEGER(8),"
                               "patch INTEGER(8),"
                               "custom VARCHAR(256));" );
  if (result == NULL) {
    return -1;
  }
  c_strlist_destroy(result);

  /* write the version table. */
  stmt = sqlite3_mprintf( "INSERT INTO version (major, minor, patch) VALUES (%d, %d, %d);",
                          LIBCSYNC_VERSION_MAJOR, LIBCSYNC_VERSION_MINOR, LIBCSYNC_VERSION_MICRO );

  rc = csync_statedb_insert(ctx, stmt);

  if( rc < 0 ) {
    CSYNC_LOG(CSYNC_LOG_PRIORITY_TRACE, "Error: Failed to insert into version table.");
    return -1;
  }
  sqlite3_free(stmt);

  return 0;
}

int csync_statedb_drop_tables(CSYNC *ctx) {
  c_strlist_t *result = NULL;

  result = csync_statedb_query(ctx,
      "DROP TABLE IF EXISTS metadata;"
      );
  if (result == NULL) {
    return -1;
  }
  c_strlist_destroy(result);

  return 0;
}

static int _insert_metadata_visitor(void *obj, void *data) {
  csync_file_stat_t *fs = NULL;
  CSYNC *ctx = NULL;
  char *stmt = NULL;
  int rc = -1;

  fs = (csync_file_stat_t *) obj;
  ctx = (CSYNC *) data;

  switch (fs->instruction) {
    /*
     * Don't write ignored, deleted or files with an error to the statedb.
     * They will be visited on the next synchronization again as a new file.
     */
    case CSYNC_INSTRUCTION_DELETED:
    case CSYNC_INSTRUCTION_IGNORE:
    case CSYNC_INSTRUCTION_ERROR:
      rc = 0;
      break;
    case CSYNC_INSTRUCTION_NONE:
    /* As we only sync the local tree we need this flag here */
    case CSYNC_INSTRUCTION_UPDATED:
    case CSYNC_INSTRUCTION_CONFLICT:
      CSYNC_LOG(CSYNC_LOG_PRIORITY_TRACE,
        "SQL statement: INSERT INTO metadata_temp \n"
        "\t\t\t(phash, pathlen, path, inode, uid, gid, mode, modtime, type, md5) VALUES \n"
        "\t\t\t(%lld, %lu, %s, %lld, %u, %u, %u, %lu, %d, %s);",
        (long long signed int) fs->phash,
        (long unsigned int) fs->pathlen,
        fs->path,
        (long long signed int) fs->inode,
        fs->uid,
        fs->gid,
        fs->mode,
        fs->modtime,
        fs->type,
                fs->md5 ? fs->md5 : "<empty>");

      /*
       * The phash needs to be long long unsigned int or it segfaults on PPC
       */
      stmt = sqlite3_mprintf("INSERT INTO metadata_temp "
        "(phash, pathlen, path, inode, uid, gid, mode, modtime, type, md5) VALUES "
        "(%lld, %lu, '%q', %lld, %u, %u, %u, %lu, %d, '%s');",
        (long long signed int) fs->phash,
        (long unsigned int) fs->pathlen,
        fs->path,
        (long long signed int) fs->inode,
        fs->uid,
        fs->gid,
        fs->mode,
        fs->modtime,
        fs->type,
        fs->md5);

      if (stmt == NULL) {
        return -1;
      }

      rc = csync_statedb_insert(ctx, stmt);

      sqlite3_free(stmt);
      break;
    default:
      CSYNC_LOG(CSYNC_LOG_PRIORITY_WARN,
          "file: %s, instruction: %s (%d), not added to statedb!",
          fs->path, csync_instruction_str(fs->instruction), fs->instruction);
      rc = 1;
      break;
  }

  return rc;
}

int csync_statedb_insert_metadata(CSYNC *ctx) {
  c_strlist_t *result = NULL;

  if (c_rbtree_walk(ctx->local.tree, ctx, _insert_metadata_visitor) < 0) {
    return -1;
  }

  if (csync_statedb_insert(ctx, "INSERT INTO metadata SELECT * FROM metadata_temp;") < 0) {
    return -1;
  }

  result = csync_statedb_query(ctx, "DROP TABLE metadata_temp;");
  if (result == NULL) {
    return -1;
  }

  c_strlist_destroy(result);

  return 0;
}

/* caller must free the memory */
csync_file_stat_t *csync_statedb_get_stat_by_hash(CSYNC *ctx, uint64_t phash) {
  csync_file_stat_t *st = NULL;
  c_strlist_t *result = NULL;
  char *stmt = NULL;
  size_t len = 0;

  stmt = sqlite3_mprintf("SELECT * FROM metadata WHERE phash='%lld'",
      (long long signed int) phash);
  if (stmt == NULL) {
    return NULL;
  }

  result = csync_statedb_query(ctx, stmt);
  sqlite3_free(stmt);
  if (result == NULL) {
    return NULL;
  }

  if (result->count != 0 && result->count < 10) {
    CSYNC_LOG(CSYNC_LOG_PRIORITY_ERROR, "WRN: Amount of result columns wrong, db version mismatch!");
  }
  if(result->count > 7) {
      /* phash, pathlen, path, inode, uid, gid, mode, modtime */
      len = strlen(result->vector[2]);
      st = c_malloc(sizeof(csync_file_stat_t) + len + 1);
      if (st == NULL) {
          c_strlist_destroy(result);
          return NULL;
      }
      /* clear the whole structure */
      ZERO_STRUCTP(st);

      /*
   * FIXME:
   * We use an INTEGER(8) which is signed to the phash in the sqlite3 db,
   * but the phash is an uint64_t. So for some values we get a string like
   * "1.66514565505016e+19". For such a string strtoull() returns 1.
   * phash = 1
   *
   * st->phash = strtoull(result->vector[0], NULL, 10);
   */

      /* The query suceeded so use the phash we pass to the function. */
      st->phash = phash;

      st->pathlen = atoi(result->vector[1]);
      memcpy(st->path, (len ? result->vector[2] : ""), len + 1);
      st->inode = atoi(result->vector[3]);
      st->uid = atoi(result->vector[4]);
      st->gid = atoi(result->vector[5]);
      st->mode = atoi(result->vector[6]);
      st->modtime = strtoul(result->vector[7], NULL, 10);

      if(st && result->count > 8 && result->vector[8]) {
          st->type = atoi(result->vector[8]);
      }

      if(result->count > 9 && result->vector[9]) {
          st->md5 = c_strdup( result->vector[9] );
      }
  } else {
      CSYNC_LOG(CSYNC_LOG_PRIORITY_TRACE, "No result record found for phash = %llu",
                (long long unsigned int) phash);
      SAFE_FREE(st);
  }

  c_strlist_destroy(result);

  return st;
}

/* caller must free the memory */
csync_file_stat_t *csync_statedb_get_stat_by_inode(CSYNC *ctx, uint64_t inode) {
  csync_file_stat_t *st = NULL;
  c_strlist_t *result = NULL;
  char *stmt = NULL;
  size_t len = 0;

  stmt = sqlite3_mprintf("SELECT * FROM metadata WHERE inode='%lld'", inode);
  if (stmt == NULL) {
    return NULL;
  }

  result = csync_statedb_query(ctx, stmt);
  sqlite3_free(stmt);
  if (result == NULL) {
    return NULL;
  }

  if (result->count <= 6) {
    c_strlist_destroy(result);
    return NULL;
  }

  /* phash, pathlen, path, inode, uid, gid, mode, modtime */
  len = strlen(result->vector[2]);
  st = c_malloc(sizeof(csync_file_stat_t) + len + 1);
  if (st == NULL) {
    c_strlist_destroy(result);
    return NULL;
  }
  /* clear the whole structure */
  ZERO_STRUCTP(st);

  st->phash = strtoull(result->vector[0], NULL, 10);
  st->pathlen = atoi(result->vector[1]);
  memcpy(st->path, (len ? result->vector[2] : ""), len + 1);
  st->inode = atoi(result->vector[3]);
  st->uid = atoi(result->vector[4]);
  st->gid = atoi(result->vector[5]);
  st->mode = atoi(result->vector[6]);
  st->modtime = strtoul(result->vector[7], NULL, 10);
  st->type = atoi(result->vector[8]);
  if( result->vector[9] )
    st->md5 = c_strdup(result->vector[9]);

  c_strlist_destroy(result);

  return st;
}

char *csync_statedb_get_uniqId( CSYNC *ctx, uint64_t jHash, csync_vio_file_stat_t *buf ) {
    char *ret = NULL;
    c_strlist_t *result = NULL;
    char *stmt = NULL;

    stmt = sqlite3_mprintf("SELECT md5 FROM metadata WHERE phash='%lld' AND modtime=%lu", jHash, buf->mtime);

    result = csync_statedb_query(ctx, stmt);
    sqlite3_free(stmt);
    if (result == NULL) {
      return NULL;
    }

    if (result->count == 1) {
        /* phash, pathlen, path, inode, uid, gid, mode, modtime */
        ret = c_strdup( result->vector[0] );
    }

    c_strlist_destroy(result);

    return ret;
}

c_strlist_t *csync_statedb_get_below_path( CSYNC *ctx, const char *path ) {
    c_strlist_t *list = NULL;
    char *stmt = NULL;

    stmt = sqlite3_mprintf("SELECT phash, path, inode, uid, gid, mode, modtime, type, md5 "
                           "FROM metadata WHERE path LIKE('%q/%%')", path);
    if (stmt == NULL) {
      return NULL;
    }

    CSYNC_LOG(CSYNC_LOG_PRIORITY_DEBUG, "SQL: %s", stmt);

    list = csync_statedb_query( ctx, stmt );

    sqlite3_free(stmt);

    return list;
}


/* query the statedb, caller must free the memory */
c_strlist_t *csync_statedb_query(CSYNC *ctx, const char *statement) {
  int err = SQLITE_OK;
  int rc = SQLITE_OK;
  size_t i = 0;
  size_t busy_count = 0;
  size_t retry_count = 0;
  size_t column_count = 0;
  sqlite3_stmt *stmt;
  const char *tail = NULL;
  c_strlist_t *result = NULL;
  int row = 0;

  do {
    /* compile SQL program into a virtual machine, reattempteing if busy */
    do {
      if (busy_count) {
        /* sleep 100 msec */
        usleep(100000);
        CSYNC_LOG(CSYNC_LOG_PRIORITY_DEBUG, "sqlite3_prepare: BUSY counter: %zu", busy_count);
      }
      err = sqlite3_prepare(ctx->statedb.db, statement, -1, &stmt, &tail);
    } while (err == SQLITE_BUSY && busy_count ++ < 120);

    if (err != SQLITE_OK) {
      if (err == SQLITE_BUSY) {
        CSYNC_LOG(CSYNC_LOG_PRIORITY_ERROR, "Gave up waiting for lock to clear");
      }
      CSYNC_LOG(CSYNC_LOG_PRIORITY_WARN, "sqlite3_compile error: %s - on query %s", sqlite3_errmsg(ctx->statedb.db), statement);
      break;
    } else {
      busy_count = 0;
      column_count = sqlite3_column_count(stmt);

      /* execute virtual machine by iterating over rows */
      for(;;) {
        err = sqlite3_step(stmt);

        if (err == SQLITE_BUSY) {
          if (busy_count++ > 120) {
            CSYNC_LOG(CSYNC_LOG_PRIORITY_ERROR, "Busy counter has reached its maximum. Aborting this sql statement");
            break;
          }
          /* sleep 100 msec */
          usleep(100000);
          CSYNC_LOG(CSYNC_LOG_PRIORITY_TRACE, "sqlite3_step: BUSY counter: %zu", busy_count);
          continue;
        }

        if (err == SQLITE_MISUSE) {
          CSYNC_LOG(CSYNC_LOG_PRIORITY_ERROR, "sqlite3_step: MISUSE!!");
        }

        if (err == SQLITE_DONE) {
          if (result == NULL) {
            result = c_strlist_new(1);
          }
          break;
        }

        if (err == SQLITE_ERROR) {
          break;
        }

       row++;
        if( result ) {
            result = c_strlist_expand(result, row*column_count);
        } else {
            result = c_strlist_new(column_count);
        }

        if (result == NULL) {
          return NULL;
        }

        /* iterate over columns */
        for (i = 0; i < column_count; i++) {
          // CSYNC_LOG(CSYNC_LOG_PRIORITY_TRACE, "sqlite3_column_text: %s", (char *) sqlite3_column_text(stmt, i));
          if (c_strlist_add(result, (char *) sqlite3_column_text(stmt, i)) < 0) {
            c_strlist_destroy(result);
            return NULL;
          }
        }
      } /* end infinite for loop */

      /* deallocate vm resources */
      rc = sqlite3_finalize(stmt);

      if (err != SQLITE_DONE && rc != SQLITE_SCHEMA) {
        CSYNC_LOG(CSYNC_LOG_PRIORITY_ERROR, "sqlite_step error: %s - on query: %s", sqlite3_errmsg(ctx->statedb.db), statement);
        if (result != NULL) {
          c_strlist_destroy(result);
        }
        result = c_strlist_new(1);
      }

      if (rc == SQLITE_SCHEMA) {
        retry_count ++;
        CSYNC_LOG(CSYNC_LOG_PRIORITY_ERROR, "SQLITE_SCHEMA error occurred on query: %s", statement);
        if (retry_count < 10) {
          CSYNC_LOG(CSYNC_LOG_PRIORITY_DEBUG, "Retrying now.");
        } else {
          CSYNC_LOG(CSYNC_LOG_PRIORITY_ERROR, "RETRY count has reached its maximum. Aborting statement: %s", statement);
          if (result != NULL) {
            c_strlist_destroy(result);
          }
          result = c_strlist_new(1);
        }
      }
    }
  } while (rc == SQLITE_SCHEMA && retry_count < 10);

  return result;
}

int csync_statedb_insert(CSYNC *ctx, const char *statement) {
  int err;
  int rc = 0;
  int busy_count = 0;
  int retry_count = 0;
  sqlite3_stmt *stmt;
  const char *tail;

  if (!statement[0]) {
    return 0;
  }

  do {
    /* compile SQL program into a virtual machine, reattempteing if busy */
    do {
      if (busy_count) {
        /* sleep 100 msec */
        usleep(100000);
        CSYNC_LOG(CSYNC_LOG_PRIORITY_DEBUG, "sqlite3_prepare: BUSY counter: %d", busy_count);
      }
      err = sqlite3_prepare(ctx->statedb.db, statement, -1, &stmt, &tail);
    } while (err == SQLITE_BUSY && busy_count++ < 120);

    if (err != SQLITE_OK) {
      if (err == SQLITE_BUSY) {
        CSYNC_LOG(CSYNC_LOG_PRIORITY_ERROR, "Gave up waiting for lock to clear");
      }
      CSYNC_LOG(CSYNC_LOG_PRIORITY_ERROR, "sqlite3_compile error: %s on query %s", sqlite3_errmsg(ctx->statedb.db), statement);
      break;
    } else {
      busy_count = 0;

      /* execute virtual machine by iterating over rows */
      for(;;) {
        err = sqlite3_step(stmt);

        if (err == SQLITE_BUSY) {
          if (busy_count++ > 120) {
            CSYNC_LOG(CSYNC_LOG_PRIORITY_ERROR, "Busy counter has reached its maximum. Aborting this sql statement");
            break;
          }
          /* sleep 100 msec */
          usleep(100000);
          CSYNC_LOG(CSYNC_LOG_PRIORITY_TRACE, "sqlite3_step: BUSY counter: %d", busy_count);
        }

        if (err == SQLITE_MISUSE) {
          CSYNC_LOG(CSYNC_LOG_PRIORITY_ERROR, "sqlite3_step: MISUSE!!");
        }

        if (err == SQLITE_DONE || err == SQLITE_ERROR) {
          break;
        }
      } /* end infinite for loop */

      /* deallocate vm resources */
      rc = sqlite3_finalize(stmt);

      if (err != SQLITE_DONE && rc != SQLITE_SCHEMA) {
        CSYNC_LOG(CSYNC_LOG_PRIORITY_ERROR, "sqlite_step error: %s on insert: %s", sqlite3_errmsg(ctx->statedb.db), statement);
      }

      if (rc == SQLITE_SCHEMA) {
        retry_count++;
        CSYNC_LOG(CSYNC_LOG_PRIORITY_ERROR, "SQLITE_SCHEMA error occurred on insert: %s", statement);
        if (retry_count < 10) {
          CSYNC_LOG(CSYNC_LOG_PRIORITY_DEBUG, "Retrying now.");
        } else {
          CSYNC_LOG(CSYNC_LOG_PRIORITY_ERROR, "RETRY count has reached its maximum. Aborting statement: %s", statement);
        }
      }
    }
  } while (rc == SQLITE_SCHEMA && retry_count < 10);

  return sqlite3_last_insert_rowid(ctx->statedb.db);
}

/* vim: set ts=8 sw=2 et cindent: */<|MERGE_RESOLUTION|>--- conflicted
+++ resolved
@@ -52,7 +52,6 @@
   return ctx->statedb.exists;
 }
 
-<<<<<<< HEAD
 /* Set the hide attribute in win32. That makes it invisible in normal explorers */
 static void _csync_win32_hide_file( const char *file ) {
 #ifdef _WIN32
@@ -75,12 +74,8 @@
 #endif
 }
 
-static int _csync_statedb_check(const char *statedb) {
-  int fd = -1;
-=======
 static int _csync_statedb_check(CSYNC *ctx, const char *statedb) {
   int fd = -1, rc;
->>>>>>> 2752a9e9
   ssize_t r;
   char buf[BUF_SIZE] = {0};
   sqlite3 *db = NULL;
@@ -148,7 +143,6 @@
   c_strlist_t *result = NULL;
   char *statedb_tmp = NULL;
 
-<<<<<<< HEAD
 #if 0
   /* This was commented out to recreate the db after upgrading. */
 
@@ -193,10 +187,7 @@
   /* csync_statedb_check tries to open the statedb and creates it in case
    * its not there.
    */
-  if (_csync_statedb_check(statedb) < 0) {
-=======
   if (_csync_statedb_check(ctx, statedb) < 0) {
->>>>>>> 2752a9e9
     rc = -1;
     goto out;
   }
