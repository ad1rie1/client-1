/*
 * Copyright (C) by Olivier Goffart <ogoffart@owncloud.com>
 * Copyright (C) by Klaas Freitag <freitag@owncloud.com>
 *
 * This program is free software; you can redistribute it and/or modify
 * it under the terms of the GNU General Public License as published by
 * the Free Software Foundation; either version 2 of the License, or
 * (at your option) any later version.
 *
 * This program is distributed in the hope that it will be useful, but
 * WITHOUT ANY WARRANTY; without even the implied warranty of MERCHANTABILITY
 * or FITNESS FOR A PARTICULAR PURPOSE. See the GNU General Public License
 * for more details.
 */

#include "owncloudpropagator.h"
#include "syncjournaldb.h"
#include "syncjournalfilerecord.h"
#include "propagatedownload.h"
#include "propagateupload.h"
#include "propagateremotedelete.h"
#include "propagateremotemove.h"
#include "propagateremotemkdir.h"
#include "propagatorjobs.h"
#include "configfile.h"
#include "utility.h"
#include "account.h"
#include "asserts.h"
#include <json.h>

#ifdef Q_OS_WIN
#include <windef.h>
#include <winbase.h>
#endif

#include <QStack>
#include <QFileInfo>
#include <QDir>
#include <QTimer>
#include <QObject>
#include <QTimerEvent>
#include <QDebug>
#include <qmath.h>

namespace OCC {

qint64 criticalFreeSpaceLimit()
{
    qint64 value = 50 * 1000 * 1000LL;

    static bool hasEnv = false;
    static qint64 env = qgetenv("OWNCLOUD_CRITICAL_FREE_SPACE_BYTES").toLongLong(&hasEnv);
    if (hasEnv) {
        value = env;
    }

    return qBound(0LL, value, freeSpaceLimit());
}

qint64 freeSpaceLimit()
{
    qint64 value = 250 * 1000 * 1000LL;

    static bool hasEnv = false;
    static qint64 env = qgetenv("OWNCLOUD_FREE_SPACE_BYTES").toLongLong(&hasEnv);
    if (hasEnv) {
        value = env;
    }

    return value;
}

OwncloudPropagator::~OwncloudPropagator()
{}


int OwncloudPropagator::maximumActiveTransferJob()
{
    if (_downloadLimit.fetchAndAddAcquire(0) != 0 || _uploadLimit.fetchAndAddAcquire(0) != 0) {
        // disable parallelism when there is a network limit.
        return 1;
    }
    return qCeil(hardMaximumActiveJob()/2.);
}

/* The maximum number of active jobs in parallel  */
int OwncloudPropagator::hardMaximumActiveJob()
{
    static int max = qgetenv("OWNCLOUD_MAX_PARALLEL").toUInt();
    if (!max) {
        max = 6; //default (Qt cannot do more anyway)
        // TODO: increase this number when using HTTP2
    }
    return max;
}

PropagateItemJob::~PropagateItemJob()
{
    if (auto p = propagator()) {
        // Normally, every job should clean itself from the _activeJobList. So this should not be
        // needed. But if a job has a bug or is deleted before the network jobs signal get received,
        // we might risk end up with dangling pointer in the list which may cause crashes.
        p->_activeJobList.removeAll(this);
    }
}

static time_t getMinBlacklistTime()
{
    return qMax(qgetenv("OWNCLOUD_BLACKLIST_TIME_MIN").toInt(),
                25); // 25 seconds
}

static time_t getMaxBlacklistTime()
{
    int v = qgetenv("OWNCLOUD_BLACKLIST_TIME_MAX").toInt();
    if (v > 0)
        return v;
    return 24*60*60; // 1 day
}

/** Creates a blacklist entry, possibly taking into account an old one.
 *
 * The old entry may be invalid, then a fresh entry is created.
 */
static SyncJournalErrorBlacklistRecord createBlacklistEntry(
        const SyncJournalErrorBlacklistRecord& old, const SyncFileItem& item)
{
    SyncJournalErrorBlacklistRecord entry;

    entry._errorString = item._errorString;
    entry._lastTryModtime = item._modtime;
    entry._lastTryEtag = item._etag;
    entry._lastTryTime = Utility::qDateTimeToTime_t(QDateTime::currentDateTime());
    entry._file = item._file;
    entry._renameTarget = item._renameTarget;

    entry._retryCount = old._retryCount + 1;

    static time_t minBlacklistTime(getMinBlacklistTime());
    static time_t maxBlacklistTime(qMax(getMaxBlacklistTime(), minBlacklistTime));

    // The factor of 5 feels natural: 25s, 2 min, 10 min, ~1h, ~5h, ~24h
    entry._ignoreDuration = old._ignoreDuration * 5;

    if( item._httpErrorCode == 403 ) {
        qDebug() << "Probably firewall error: " << item._httpErrorCode << ", blacklisting up to 1h only";
        entry._ignoreDuration = qMin(entry._ignoreDuration, time_t(60*60));

    } else if( item._httpErrorCode == 413 || item._httpErrorCode == 415 ) {
        qDebug() << "Fatal Error condition" << item._httpErrorCode << ", maximum blacklist ignore time!";
        entry._ignoreDuration = maxBlacklistTime;
    }

    entry._ignoreDuration = qBound(minBlacklistTime, entry._ignoreDuration, maxBlacklistTime);

    if( item._status == SyncFileItem::SoftError ) {
        // Track these errors, but don't actively suppress them.
        entry._ignoreDuration = 0;
    }

    return entry;
}

/** Updates, creates or removes a blacklist entry for the given item.
 *
 * May adjust the status or item._errorString.
 */
static void blacklistUpdate(SyncJournalDb* journal, SyncFileItem& item)
{
    SyncJournalErrorBlacklistRecord oldEntry = journal->errorBlacklistEntry(item._file);

    bool mayBlacklist =
            item._errorMayBeBlacklisted  // explicitly flagged for blacklisting
            || ((item._status == SyncFileItem::NormalError
                 || item._status == SyncFileItem::SoftError)
                && item._httpErrorCode != 0 // or non-local error
               );

    // No new entry? Possibly remove the old one, then done.
    if (!mayBlacklist) {
        if (oldEntry.isValid()) {
            journal->wipeErrorBlacklistEntry(item._file);
        }
        return;
    }

    auto newEntry = createBlacklistEntry(oldEntry, item);
    journal->updateErrorBlacklistEntry(newEntry);

    // Suppress the error if it was and continues to be blacklisted.
    // An ignoreDuration of 0 mean we're tracking the error, but not actively
    // suppressing it.
    if (item._hasBlacklistEntry && newEntry._ignoreDuration > 0) {
        item._status = SyncFileItem::FileIgnored;
        item._errorString.prepend(PropagateItemJob::tr("Continue blacklisting:") + " ");

        qDebug() << "blacklisting " << item._file
                 << " for " << newEntry._ignoreDuration
                 << ", retry count " << newEntry._retryCount;

        return;
    }

    // Some soft errors might become louder on repeat occurrence
    if (item._status == SyncFileItem::SoftError
            && newEntry._retryCount > 1) {
        qDebug() << "escalating soft error on " << item._file
                 << " to normal error, " << item._httpErrorCode;
        item._status = SyncFileItem::NormalError;
        return;
    }
}

void PropagateItemJob::done(SyncFileItem::Status statusArg, const QString &errorString)
{
    _item->_status = statusArg;

    _state = Finished;
    if (_item->_isRestoration) {
        if( _item->_status == SyncFileItem::Success
                || _item->_status == SyncFileItem::Conflict) {
            _item->_status = SyncFileItem::Restoration;
        } else {
            _item->_errorString += tr("; Restoration Failed: %1").arg(errorString);
        }
    } else {
        if( _item->_errorString.isEmpty() ) {
            _item->_errorString = errorString;
        }
    }

    if( propagator()->_abortRequested.fetchAndAddRelaxed(0) &&
            (_item->_status == SyncFileItem::NormalError
             || _item->_status == SyncFileItem::FatalError)) {
        // an abort request is ongoing. Change the status to Soft-Error
        _item->_status = SyncFileItem::SoftError;
    }

    switch( _item->_status ) {
    case SyncFileItem::SoftError:
    case SyncFileItem::FatalError:
    case SyncFileItem::NormalError:
        // Check the blacklist, possibly adjusting the item (including its status)
        blacklistUpdate(propagator()->_journal, *_item);
        break;
    case SyncFileItem::Success:
    case SyncFileItem::Restoration:
        if( _item->_hasBlacklistEntry ) {
            // wipe blacklist entry.
            propagator()->_journal->wipeErrorBlacklistEntry(_item->_file);
            // remove a blacklist entry in case the file was moved.
            if( _item->_originalFile != _item->_file ) {
                propagator()->_journal->wipeErrorBlacklistEntry(_item->_originalFile);
            }
        }
        break;
    case SyncFileItem::Conflict:
    case SyncFileItem::FileIgnored:
    case SyncFileItem::NoStatus:
        // nothing
        break;
    }

<<<<<<< HEAD
    _item->_status = status;

    emit propagator()->itemCompleted(_item);
    emit finished(status);

    if (status == SyncFileItem::FatalError) {
        // Abort all remaining jobs.
        propagator()->abort();
    }
=======
    emit itemCompleted(_item);
    emit finished(_item->_status);
>>>>>>> 1a279ca1
}

/**
 * For delete or remove, check that we are not removing from a shared directory.
 * If we are, try to restore the file
 *
 * Return true if the problem is handled.
 */
bool PropagateItemJob::checkForProblemsWithShared(int httpStatusCode, const QString& msg)
{
    PropagateItemJob *newJob = NULL;

    if( httpStatusCode == 403 && propagator()->isInSharedDirectory(_item->_file )) {
        if( !_item->_isDirectory ) {
            SyncFileItemPtr downloadItem(new SyncFileItem(*_item));
            if (downloadItem->_instruction == CSYNC_INSTRUCTION_NEW
                    || downloadItem->_instruction == CSYNC_INSTRUCTION_TYPE_CHANGE) {
                // don't try to recover pushing new files
                return false;
            } else if (downloadItem->_instruction == CSYNC_INSTRUCTION_SYNC) {
                // we modified the file locally, just create a conflict then
                downloadItem->_instruction = CSYNC_INSTRUCTION_CONFLICT;

                // HACK to avoid continuation: See task #1448:  We do not know the _modtime from the
                //  server, at this point, so just set the current one. (rather than the one locally)
                downloadItem->_modtime = Utility::qDateTimeToTime_t(QDateTime::currentDateTime());
            } else {
                // the file was removed or renamed, just recover the old one
                downloadItem->_instruction = CSYNC_INSTRUCTION_SYNC;
            }
            downloadItem->_direction = SyncFileItem::Down;
            newJob = new PropagateDownloadFile(propagator(), downloadItem);
        } else {
            // Directories are harder to recover.
            // But just re-create the directory, next sync will be able to recover the files
            SyncFileItemPtr mkdirItem(new SyncFileItem(*_item));
            mkdirItem->_instruction = CSYNC_INSTRUCTION_NEW;
            mkdirItem->_direction = SyncFileItem::Down;
            newJob = new PropagateLocalMkdir(propagator(), mkdirItem);
            // Also remove the inodes and fileid from the db so no further renames are tried for
            // this item.
            propagator()->_journal->avoidRenamesOnNextSync(_item->_file);
            propagator()->_anotherSyncNeeded = true;
        }
        if( newJob )  {
            newJob->setRestoreJobMsg(msg);
            _restoreJob.reset(newJob);
            connect(_restoreJob.data(), SIGNAL(finished(SyncFileItem::Status)),
                    this, SLOT(slotRestoreJobFinished(SyncFileItem::Status)));
            QMetaObject::invokeMethod(newJob, "start");
        }
        return true;
    }
    return false;
}

void PropagateItemJob::slotRestoreJobFinished(SyncFileItem::Status status)
{
    QString msg;
    if(_restoreJob) {
        msg = _restoreJob->restoreJobMsg();
        _restoreJob->setRestoreJobMsg();
    }

    if( status == SyncFileItem::Success ||  status == SyncFileItem::Conflict
            || status == SyncFileItem::Restoration) {
        done( SyncFileItem::SoftError, msg);
    } else {
        done( status, tr("A file or folder was removed from a read only share, but restoring failed: %1").arg(msg) );
    }
}

// ================================================================================

PropagateItemJob* OwncloudPropagator::createJob(const SyncFileItemPtr &item) {
    bool deleteExisting = item->_instruction == CSYNC_INSTRUCTION_TYPE_CHANGE;
    switch(item->_instruction) {
        case CSYNC_INSTRUCTION_REMOVE:
            if (item->_direction == SyncFileItem::Down) return new PropagateLocalRemove(this, item);
            else return new PropagateRemoteDelete(this, item);
        case CSYNC_INSTRUCTION_NEW:
        case CSYNC_INSTRUCTION_TYPE_CHANGE:
            if (item->_isDirectory) {
                if (item->_direction == SyncFileItem::Down) {
                    auto job = new PropagateLocalMkdir(this, item);
                    job->setDeleteExistingFile(deleteExisting);
                    return job;
                } else {
                    auto job = new PropagateRemoteMkdir(this, item);
                    job->setDeleteExisting(deleteExisting);
                    return job;
                }
            }   //fall through
        case CSYNC_INSTRUCTION_SYNC:
        case CSYNC_INSTRUCTION_CONFLICT:
            if (item->_direction != SyncFileItem::Up) {
                auto job = new PropagateDownloadFile(this, item);
                job->setDeleteExistingFolder(deleteExisting);
                return job;
            } else {
                PropagateUploadFileCommon *job = 0;
                if (item->_size > chunkSize() && account()->capabilities().chunkingNg()) {
                    job = new PropagateUploadFileNG(this, item);
                } else {
                    job = new PropagateUploadFileV1(this, item);
                }
                job->setDeleteExisting(deleteExisting);
                return job;
            }
        case CSYNC_INSTRUCTION_RENAME:
            if (item->_direction == SyncFileItem::Up) {
                return new PropagateRemoteMove(this, item);
            } else {
                return new PropagateLocalRename(this, item);
            }
        case CSYNC_INSTRUCTION_IGNORE:
        case CSYNC_INSTRUCTION_ERROR:
            return new PropagateIgnoreJob(this, item);
        default:
            return 0;
    }
    return 0;
}

void OwncloudPropagator::start(const SyncFileItemVector& items)
{
    Q_ASSERT(std::is_sorted(items.begin(), items.end()));

    /* This builds all the jobs needed for the propagation.
     * Each directory is a PropagateDirectory job, which contains the files in it.
     * In order to do that we loop over the items. (which are sorted by destination)
     * When we enter a directory, we can create the directory job and push it on the stack. */

    _rootJob.reset(new PropagateDirectory(this));
    QStack<QPair<QString /* directory name */, PropagateDirectory* /* job */> > directories;
    directories.push(qMakePair(QString(), _rootJob.data()));
    QVector<PropagatorJob*> directoriesToRemove;
    QString removedDirectory;
    foreach(const SyncFileItemPtr &item, items) {

        if (!removedDirectory.isEmpty() && item->_file.startsWith(removedDirectory)) {
            // this is an item in a directory which is going to be removed.
            PropagateDirectory *delDirJob = qobject_cast<PropagateDirectory*>(directoriesToRemove.first());

            if (item->_instruction == CSYNC_INSTRUCTION_REMOVE) {
                // already taken care of. (by the removal of the parent directory)

                // increase the number of subjobs that would be there.
                if( delDirJob ) {
                    delDirJob->increaseAffectedCount();
                }
                continue;
            } else if (item->_isDirectory
                       && (item->_instruction == CSYNC_INSTRUCTION_NEW
                           || item->_instruction == CSYNC_INSTRUCTION_TYPE_CHANGE)) {
                // create a new directory within a deleted directory? That can happen if the directory
                // etag was not fetched properly on the previous sync because the sync was aborted
                // while uploading this directory (which is now removed).  We can ignore it.
                if( delDirJob ) {
                    delDirJob->increaseAffectedCount();
                }
                continue;
            } else if (item->_instruction == CSYNC_INSTRUCTION_IGNORE) {
                continue;
            } else if (item->_instruction == CSYNC_INSTRUCTION_RENAME) {
                // all is good, the rename will be executed before the directory deletion
            } else {
                qWarning() << "WARNING:  Job within a removed directory?  This should not happen!"
                           << item->_file << item->_instruction;
            }
        }

        while (!item->destination().startsWith(directories.top().first)) {
            directories.pop();
        }

        if (item->_isDirectory) {
            PropagateDirectory *dir = new PropagateDirectory(this, item);

            if (item->_instruction == CSYNC_INSTRUCTION_TYPE_CHANGE
                    && item->_direction == SyncFileItem::Up) {
                // Skip all potential uploads to the new folder.
                // Processing them now leads to problems with permissions:
                // checkForPermissions() has already run and used the permissions
                // of the file we're about to delete to decide whether uploading
                // to the new dir is ok...
                foreach(const SyncFileItemPtr &item2, items) {
                    if (item2->destination().startsWith(item->destination() + "/")) {
                        item2->_instruction = CSYNC_INSTRUCTION_NONE;
                        _anotherSyncNeeded = true;
                    }
                }
            }

            if (item->_instruction == CSYNC_INSTRUCTION_REMOVE) {
                // We do the removal of directories at the end, because there might be moves from
                // these directories that will happen later.
                directoriesToRemove.prepend(dir);
                removedDirectory = item->_file + "/";

                // We should not update the etag of parent directories of the removed directory
                // since it would be done before the actual remove (issue #1845)
                // NOTE: Currently this means that we don't update those etag at all in this sync,
                //       but it should not be a problem, they will be updated in the next sync.
                for (int i = 0; i < directories.size(); ++i) {
                    if (directories[i].second->_item->_instruction == CSYNC_INSTRUCTION_UPDATE_METADATA)
                        directories[i].second->_item->_instruction = CSYNC_INSTRUCTION_NONE;
                }
            } else {
                PropagateDirectory* currentDirJob = directories.top().second;
                currentDirJob->appendJob(dir);
            }
            directories.push(qMakePair(item->destination() + "/" , dir));
        } else {
            if (item->_instruction == CSYNC_INSTRUCTION_TYPE_CHANGE) {
                // will delete directories, so defer execution
                directoriesToRemove.prepend(createJob(item));
                removedDirectory = item->_file + "/";
            } else {
                directories.top().second->appendTask(item);
            }
        }
    }

    foreach(PropagatorJob* it, directoriesToRemove) {
        _rootJob->appendJob(it);
    }

    connect(_rootJob.data(), SIGNAL(finished(SyncFileItem::Status)), this, SLOT(emitFinished(SyncFileItem::Status)));

    qDebug() << "Using QNAM/HTTP parallel code path";

    scheduleNextJob();
}

// ownCloud server  < 7.0 did not had permissions so we need some other euristics
// to detect wrong doing in a Shared directory
bool OwncloudPropagator::isInSharedDirectory(const QString& file)
{
    bool re = false;
    if( _remoteFolder.startsWith( QLatin1String("Shared") ) ) {
        // The Shared directory is synced as its own sync connection
        re = true;
    } else {
        if( file.startsWith("Shared/") || file == "Shared" )  {
            // The whole ownCloud is synced and Shared is always a top dir
            re = true;
        }
    }
    return re;
}

int OwncloudPropagator::httpTimeout()
{
    static int timeout;
    if (!timeout) {
        timeout = qgetenv("OWNCLOUD_TIMEOUT").toUInt();
        if (timeout == 0) {
            ConfigFile cfg;
            timeout = cfg.timeout();
        }

    }
    return timeout;
}

quint64 OwncloudPropagator::chunkSize()
{
    static uint chunkSize;
    if (!chunkSize) {
        chunkSize = qgetenv("OWNCLOUD_CHUNK_SIZE").toUInt();
        if (chunkSize == 0) {
            ConfigFile cfg;
            chunkSize = cfg.chunkSize();
        }
    }
    return chunkSize;
}


bool OwncloudPropagator::localFileNameClash( const QString& relFile )
{
    bool re = false;
    const QString file( _localDir + relFile );

    if( !file.isEmpty() && Utility::fsCasePreserving() ) {
#ifdef Q_OS_MAC
        QFileInfo fileInfo(file);
        if (!fileInfo.exists()) {
            re = false;
            qDebug() << Q_FUNC_INFO << "No valid fileinfo";
        } else {
            // Need to normalize to composited form because of
            // https://bugreports.qt-project.org/browse/QTBUG-39622
            const QString cName = fileInfo.canonicalFilePath().normalized(QString::NormalizationForm_C);
            // qDebug() << Q_FUNC_INFO << "comparing " << cName << " with " << file;
            bool equal = (file == cName);
            re = (!equal && ! cName.endsWith(relFile, Qt::CaseSensitive) );
            // qDebug() << Q_FUNC_INFO << "Returning for localFileNameClash: " << re;
        }
#elif defined(Q_OS_WIN)
        const QString file( _localDir + relFile );
        qDebug() << "CaseClashCheck for " << file;
        WIN32_FIND_DATA FindFileData;
        HANDLE hFind;

        hFind = FindFirstFileW( (wchar_t*)file.utf16(), &FindFileData);
        if (hFind == INVALID_HANDLE_VALUE) {
            //qDebug() << "FindFirstFile failed " << GetLastError();
            // returns false.
        } else {
            QString realFileName = QString::fromWCharArray( FindFileData.cFileName );
            FindClose(hFind);

            if( ! file.endsWith(realFileName, Qt::CaseSensitive) ) {
                qDebug() << Q_FUNC_INFO << "Detected case clash between" << file << "and" << realFileName;
                re = true;
            }
        }
#else
        // On Linux, the file system is case sensitive, but this code is useful for testing.
        // Just check that there is no other file with the same name and different casing.
        QFileInfo fileInfo(file);
        const QString fn = fileInfo.fileName();
        QStringList list = fileInfo.dir().entryList(QStringList() << fn);
        if (list.count() > 1 || (list.count() == 1 && list[0] != fn)) {
            re = true;
        }
#endif
    }
    return re;
}

bool OwncloudPropagator::hasCaseClashAccessibilityProblem(const QString &relfile)
{
#ifdef Q_OS_WIN
    bool result = false;
    const QString file( _localDir + relfile );
    WIN32_FIND_DATA FindFileData;
    HANDLE hFind;

    hFind = FindFirstFileW(reinterpret_cast<const wchar_t*>(file.utf16()), &FindFileData);
    if (hFind != INVALID_HANDLE_VALUE) {
        QString firstFile = QString::fromWCharArray( FindFileData.cFileName );
        if (FindNextFile(hFind, &FindFileData)) {
            QString secondFile = QString::fromWCharArray( FindFileData.cFileName );
            // This extra check shouldn't be necessary, but ensures that there
            // are two different filenames that are identical when case is ignored.
            if (firstFile != secondFile
                    && QString::compare(firstFile, secondFile, Qt::CaseInsensitive) == 0) {
                result = true;
                qDebug() << "Found two filepaths that only differ in case: " << firstFile << secondFile;
            }
        }
        FindClose(hFind);
    }
    return result;
#else
    Q_UNUSED(relfile);
    return false;
#endif
}

QString OwncloudPropagator::getFilePath(const QString& tmp_file_name) const
{
    return _localDir + tmp_file_name;
}

void OwncloudPropagator::scheduleNextJob()
{
    QTimer::singleShot(0, this, SLOT(scheduleNextJobImpl()));
}

void OwncloudPropagator::scheduleNextJobImpl()
{
    // TODO: If we see that the automatic up-scaling has a bad impact we
    // need to check how to avoid this.
    // Down-scaling on slow networks? https://github.com/owncloud/client/issues/3382
    // Making sure we do up/down at same time? https://github.com/owncloud/client/issues/1633

    if (_activeJobList.count() < maximumActiveTransferJob()) {
        if (_rootJob->scheduleSelfOrChild()) {
            scheduleNextJob();
        }
    } else if (_activeJobList.count() < hardMaximumActiveJob()) {
        int likelyFinishedQuicklyCount = 0;
        // NOTE: Only counts the first 3 jobs! Then for each
        // one that is likely finished quickly, we can launch another one.
        // When a job finishes another one will "move up" to be one of the first 3 and then
        // be counted too.
        for (int i = 0; i < maximumActiveTransferJob() && i < _activeJobList.count(); i++) {
            if (_activeJobList.at(i)->isLikelyFinishedQuickly()) {
                likelyFinishedQuicklyCount++;
            }
        }
        if (_activeJobList.count() < maximumActiveTransferJob() + likelyFinishedQuicklyCount) {
            qDebug() <<  "Can pump in another request! activeJobs =" << _activeJobList.count();
            if (_rootJob->scheduleSelfOrChild()) {
                scheduleNextJob();
            }
        }
    }
}

void OwncloudPropagator::reportProgress(const SyncFileItem &item, quint64 bytes)
{
    emit progress(item, bytes);
}

AccountPtr OwncloudPropagator::account() const
{
    return _account;
}

OwncloudPropagator::DiskSpaceResult OwncloudPropagator::diskSpaceCheck() const
{
    const qint64 freeBytes = Utility::freeDiskSpace(_localDir);
    if (freeBytes < 0) {
        return DiskSpaceOk;
    }

    if (freeBytes < criticalFreeSpaceLimit()) {
        return DiskSpaceCritical;
    }

    if (freeBytes - _rootJob->committedDiskSpace() < freeSpaceLimit()) {
        return DiskSpaceFailure;
    }

    return DiskSpaceOk;
}

// ================================================================================

PropagatorJob::PropagatorJob(OwncloudPropagator *propagator)
    : QObject(propagator)
    , _state(NotYetStarted)
{

}

OwncloudPropagator *PropagatorJob::propagator() const
{
    return qobject_cast<OwncloudPropagator*>(parent());
}

// ================================================================================

PropagatorJob::JobParallelism PropagatorCompositeJob::parallelism()
{
    // If any of the running sub jobs is not parallel, we have to wait
    for (int i = 0; i < _runningJobs.count(); ++i) {
        if (_runningJobs.at(i)->parallelism() != FullParallelism) {
            return _runningJobs.at(i)->parallelism();
        }
    }
    return FullParallelism;
}


bool PropagatorCompositeJob::scheduleSelfOrChild()
{
    if (_state == Finished) {
        return false;
    }

    // Start the composite job
    if (_state == NotYetStarted) {
        _state = Running;
    }

    // Ask all the running composite jobs if they have something new to schedule.
    for (int i = 0; i < _runningJobs.size(); ++i) {
        ASSERT(_runningJobs.at(i)->_state == Running);

        if (possiblyRunNextJob(_runningJobs.at(i))) {
            return true;
        }

        // If any of the running sub jobs is not parallel, we have to cancel the scheduling
        // of the rest of the list and wait for the blocking job to finish and schedule the next one.
        auto paral = _runningJobs.at(i)->parallelism();
        if (paral == WaitForFinished) {
            return false;
        }
    }

    // Now it's our turn, check if we have something left to do.
    if (!_jobsToDo.isEmpty()) {
        PropagatorJob *nextJob = _jobsToDo.first();
        _jobsToDo.remove(0);
        _runningJobs.append(nextJob);
        return possiblyRunNextJob(nextJob);
    }
    while (!_tasksToDo.isEmpty()) {
        SyncFileItemPtr nextTask = _tasksToDo.first();
        _tasksToDo.remove(0);
        PropagatorJob *job = propagator()->createJob(nextTask);
        if (!job) {
            qWarning() << "Useless task found for file" << nextTask->destination() << "instruction" << nextTask->_instruction;
            continue;
        }

        _runningJobs.append(job);
        return possiblyRunNextJob(job);
    }

    // If neither us or our children had stuff left to do we could hang. Make sure
    // we mark this job as finished so that the propagator can schedule a new one.
    if (_jobsToDo.isEmpty() && _tasksToDo.isEmpty() && _runningJobs.isEmpty()) {
        // Our parent jobs are already iterating over their running jobs, post to the event loop
        // to avoid removing ourself from that list while they iterate.
        QMetaObject::invokeMethod(this, "finalize", Qt::QueuedConnection);
    }
    return false;
}

void PropagatorCompositeJob::slotSubJobFinished(SyncFileItem::Status status)
{
    PropagatorJob *subJob = static_cast<PropagatorJob *>(sender());
    ASSERT(subJob);

    // Delete the job and remove it from our list of jobs.
    subJob->deleteLater();
    int i = _runningJobs.indexOf(subJob);
    ASSERT(i >= 0);
    _runningJobs.remove(i);

    if (status == SyncFileItem::FatalError
        || status == SyncFileItem::NormalError
        || status == SyncFileItem::SoftError) {
        _hasError = status;
    }

    if (_jobsToDo.isEmpty() && _tasksToDo.isEmpty() && _runningJobs.isEmpty()) {
        finalize();
    } else {
        propagator()->scheduleNextJob();
    }
}

void PropagatorCompositeJob::finalize()
{
    // The propagator will do parallel scheduling and this could be posted
    // multiple times on the event loop, ignore the duplicate calls.
    if (_state == Finished)
        return;

    _state = Finished;
    emit finished(_hasError == SyncFileItem::NoStatus ?  SyncFileItem::Success : _hasError);
}

qint64 PropagatorCompositeJob::committedDiskSpace() const
{
    qint64 needed = 0;
    foreach (PropagatorJob* job, _runningJobs) {
        needed += job->committedDiskSpace();
    }
    return needed;
}

// ================================================================================

PropagateDirectory::PropagateDirectory(OwncloudPropagator *propagator, const SyncFileItemPtr &item)
    : PropagatorJob(propagator)
    , _item(item)
    , _firstJob(propagator->createJob(item))
    , _subJobs(propagator)
{
    if (_firstJob) {
        connect(_firstJob.data(), SIGNAL(finished(SyncFileItem::Status)), this, SLOT(slotFirstJobFinished(SyncFileItem::Status)));
    }
    connect(&_subJobs, SIGNAL(finished(SyncFileItem::Status)), this, SLOT(slotSubJobsFinished(SyncFileItem::Status)));
}

PropagatorJob::JobParallelism PropagateDirectory::parallelism()
{
    // If any of the non-finished sub jobs is not parallel, we have to wait
    if (_firstJob && _firstJob->parallelism() != FullParallelism) {
        return WaitForFinished;
    }
    if (_subJobs.parallelism() != FullParallelism) {
        return WaitForFinished;
    }
    return FullParallelism;
}


bool PropagateDirectory::scheduleSelfOrChild()
{
    if (_state == Finished) {
        return false;
    }

    if (_state == NotYetStarted) {
        _state = Running;
    }

    if (_firstJob && _firstJob->_state == NotYetStarted) {
        return _firstJob->scheduleSelfOrChild();
    }

    if (_firstJob && _firstJob->_state == Running) {
        // Don't schedule any more job until this is done.
        return false;
    }

    return _subJobs.scheduleSelfOrChild();

}

void PropagateDirectory::slotFirstJobFinished(SyncFileItem::Status status)
{
    _firstJob.take()->deleteLater();

    if (status != SyncFileItem::Success && status != SyncFileItem::Restoration) {
        if (_state != Finished) {
            abort();
            _state = Finished;
            emit finished(status);
        }
        return;
    }

    propagator()->scheduleNextJob();
}

void PropagateDirectory::slotSubJobsFinished(SyncFileItem::Status status)
{
    if (!_item->isEmpty() && status == SyncFileItem::Success) {
        if( !_item->_renameTarget.isEmpty() ) {
            if(_item->_instruction == CSYNC_INSTRUCTION_RENAME
                    && _item->_originalFile != _item->_renameTarget) {
                // Remove the stale entries from the database.
                propagator()->_journal->deleteFileRecord(_item->_originalFile, true);
            }

            _item->_file = _item->_renameTarget;
        }

        // For new directories we always want to update the etag once
        // the directory has been propagated. Otherwise the directory
        // could appear locally without being added to the database.
        if (_item->_instruction == CSYNC_INSTRUCTION_RENAME
            || _item->_instruction == CSYNC_INSTRUCTION_NEW
            || _item->_instruction == CSYNC_INSTRUCTION_UPDATE_METADATA) {
            if (PropagateRemoteMkdir* mkdir = qobject_cast<PropagateRemoteMkdir*>(_firstJob.data())) {
                // special case from MKDIR, get the fileId from the job there
                if (_item->_fileId.isEmpty() && !mkdir->_item->_fileId.isEmpty()) {
                    _item->_fileId = mkdir->_item->_fileId;
                }
            }
            SyncJournalFileRecord record(*_item,  propagator()->_localDir + _item->_file);
            bool ok = propagator()->_journal->setFileRecordMetadata(record);
            if (!ok) {
                status = _item->_status = SyncFileItem::FatalError;
                _item->_errorString = tr("Error writing metadata to the database");
                qWarning() << "Error writing to the database for file" << _item->_file;
            }
        }
    }
    _state = Finished;
    emit finished(status);
}

// ================================================================================

CleanupPollsJob::~CleanupPollsJob()
{}

void CleanupPollsJob::start()
{
    if (_pollInfos.empty()) {
        emit finished();
        deleteLater();
        return;
    }

    auto info = _pollInfos.first();
    _pollInfos.pop_front();
    SyncJournalFileRecord record = _journal->getFileRecord(info._file);
    SyncFileItemPtr item(new SyncFileItem(record.toSyncFileItem()));
    if (record.isValid()) {
        PollJob *job = new PollJob(_account, info._url, item, _journal, _localPath, this);
        connect(job, SIGNAL(finishedSignal()), SLOT(slotPollFinished()));
        job->start();
    }
}

void CleanupPollsJob::slotPollFinished()
{
    PollJob *job = qobject_cast<PollJob *>(sender());
    ASSERT(job);
    if (job->_item->_status == SyncFileItem::FatalError) {
        emit aborted(job->_item->_errorString);
        deleteLater();
        return;
    } else if (job->_item->_status != SyncFileItem::Success) {
        qDebug() << "There was an error with file " << job->_item->_file << job->_item->_errorString;
    } else {
        if (!_journal->setFileRecord(SyncJournalFileRecord(*job->_item, _localPath + job->_item->_file))) {
            qWarning() << "database error";
            job->_item->_status = SyncFileItem::FatalError;
            job->_item->_errorString = tr("Error writing metadata to the database");
            emit aborted(job->_item->_errorString);
            deleteLater();
            return;
        }
    }
    // Continue with the next entry, or finish
    start();
}

}<|MERGE_RESOLUTION|>--- conflicted
+++ resolved
@@ -261,20 +261,13 @@
         break;
     }
 
-<<<<<<< HEAD
-    _item->_status = status;
-
     emit propagator()->itemCompleted(_item);
-    emit finished(status);
-
-    if (status == SyncFileItem::FatalError) {
+    emit finished(_item->_status);
+
+    if (_item->_status == SyncFileItem::FatalError) {
         // Abort all remaining jobs.
         propagator()->abort();
     }
-=======
-    emit itemCompleted(_item);
-    emit finished(_item->_status);
->>>>>>> 1a279ca1
 }
 
 /**
