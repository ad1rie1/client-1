/*
 * Copyright (C) by Duncan Mac-Vicar P. <duncan@kde.org>
 * Copyright (C) by Klaas Freitag <freitag@owncloud.com>
 * Copyright (C) by Daniel Molkentin <danimo@owncloud.com>
 *
 * This program is free software; you can redistribute it and/or modify
 * it under the terms of the GNU General Public License as published by
 * the Free Software Foundation; either version 2 of the License, or
 * (at your option) any later version.
 *
 * This program is distributed in the hope that it will be useful, but
 * WITHOUT ANY WARRANTY; without even the implied warranty of MERCHANTABILITY
 * or FITNESS FOR A PARTICULAR PURPOSE. See the GNU General Public License
 * for more details.
 */

#include <iostream>

#include "config.h"

#include "mirall/application.h"
#include "mirall/folder.h"
#include "mirall/folderman.h"
#include "mirall/folderwatcher.h"
#include "mirall/networklocation.h"
#include "mirall/folder.h"
#include "mirall/owncloudsetupwizard.h"
#include "mirall/owncloudinfo.h"
#include "mirall/sslerrordialog.h"
#include "mirall/theme.h"
#include "mirall/mirallconfigfile.h"
#include "mirall/updatedetector.h"
#include "mirall/logger.h"
#include "mirall/utility.h"
#include "mirall/connectionvalidator.h"
#include "mirall/socketapi.h"

#include "creds/abstractcredentials.h"

#if defined(Q_OS_WIN)
#include <windows.h>
#endif

#include <QHash>
#include <QHashIterator>
#include <QUrl>
#include <QDesktopServices>
#include <QTranslator>
#include <QNetworkProxy>
#include <QNetworkProxyFactory>
#include <QMenu>
#include <QMessageBox>

namespace Mirall {

namespace {

static const char optionsC[] =
        "Options:\n"
        "  -h --help            : show this help screen.\n"
        "  --logwindow          : open a window to show log output.\n"
        "  --logfile <filename> : write log output to file <filename>.\n"
        "  --logdir <name>      : write each sync log output in a new file\n"
        "                         in directory <name>.\n"
        "  --logexpire <hours>  : removes logs older than <hours> hours.\n"
        "                         (to be used with --logdir)\n"
        "  --logflush           : flush the log file after every write.\n"
        "  --confdir <dirname>  : Use the given configuration directory.\n"
        ;

QString applicationTrPath()
{
#ifdef Q_OS_LINUX
    return QString::fromLatin1(DATADIR"/"APPLICATION_EXECUTABLE"/i18n/");
#endif
#ifdef Q_OS_MAC
    return QApplication::applicationDirPath()+QLatin1String("/../Resources/Translations"); // path defaults to app dir.
#endif
#ifdef Q_OS_WIN32
   return QApplication::applicationDirPath();
#endif
}
}

// ----------------------------------------------------------------------------------

Application::Application(int &argc, char **argv) :
    SharedTools::QtSingleApplication(argc, argv),
    _gui(0),
    // _networkMgr(new QNetworkConfigurationManager(this)), <- Not used yet.
    _sslErrorDialog(0),
    _theme(Theme::instance()),
<<<<<<< HEAD
    _helpOnly(false),
=======
    _logBrowser(0),
    _startupNetworkError(false),
    _logExpire(0),
>>>>>>> 10fba886
    _showLogWindow(false),
    _logExpire(0),
    _logFlush(false)
{
    setApplicationName( _theme->appNameGUI() );
    setWindowIcon( _theme->applicationIcon() );

    parseOptions(arguments());
    //no need to waste time;
    if ( _helpOnly ) return;

    _gui = new ownCloudGui(this);
    if( _showLogWindow ) {
        _gui->slotToggleLogBrowser(); // _showLogWindow is set in parseOptions.
    }
    connect( _gui, SIGNAL(setupProxy()), SLOT(slotSetupProxy()));

    setupLogging();
    setupTranslations();

    connect( this, SIGNAL(messageReceived(QString)), SLOT(slotParseOptions(QString)));

    FolderMan::instance()->setSyncEnabled(false);

    setQuitOnLastWindowClosed(false);

    qRegisterMetaType<Progress::Kind>("Progress::Kind");
    qRegisterMetaType<Progress::Info>("Progress::Info");
#if 0
    qDebug() << "* Network is" << (_networkMgr->isOnline() ? "online" : "offline");
    foreach (const QNetworkConfiguration& netCfg, _networkMgr->allConfigurations(QNetworkConfiguration::Active)) {
        //qDebug() << "Network:" << netCfg.identifier();
    }
#endif

//    connect(_networkMgr, SIGNAL(onlineStateChanged(bool)), SLOT(slotCheckConnection()));

    MirallConfigFile cfg;
    _theme->setSystrayUseMonoIcons(cfg.monoIcons());
    connect (_theme, SIGNAL(systrayUseMonoIconsChanged(bool)), SLOT(slotUseMonoIconsChanged(bool)));

<<<<<<< HEAD
    slotSetupProxy();

    FolderMan::instance()->setupFolders();
=======
    setupActions();
    setupSystemTray();

    folderMan->setupFolders();
    slotSetupProxy(); // folders have to be defined first.
>>>>>>> 10fba886

    // startup procedure.
    QTimer::singleShot( 0, this, SLOT( slotCheckConnection() ));

    if( !cfg.ownCloudSkipUpdateCheck() ) {
        QTimer::singleShot( 3000, this, SLOT( slotStartUpdateDetector() ));
    }

    connect( ownCloudInfo::instance(), SIGNAL(sslFailed(QNetworkReply*, QList<QSslError>)),
             this,SLOT(slotSSLFailed(QNetworkReply*, QList<QSslError>)));

    connect (this, SIGNAL(aboutToQuit()), SLOT(slotCleanup()));

    qDebug() << "Network Location: " << NetworkLocation::currentLocation().encoded();


    _socketApi = new SocketApi(this, cfg.configPathWithAppName().append(QLatin1String("socket")));
}

Application::~Application()
{
    // qDebug() << "* Mirall shutdown";
}

void Application::slotCleanup()
{
    // explicitly close windows. This is somewhat of a hack to ensure
    // that saving the geometries happens ASAP during a OS shutdown
    _gui->slotShutdown();
    _gui->deleteLater();
}

void Application::slotStartUpdateDetector()
{
    UpdateDetector *updateDetector = new UpdateDetector(this);
    updateDetector->versionCheck(_theme);
}

void Application::slotCheckConnection()
{
    if( _gui->checkConfigExists(false) ) {
        MirallConfigFile cfg;
        AbstractCredentials* credentials(cfg.getCredentials());

        if (! credentials->ready()) {
            connect( credentials, SIGNAL(fetched()),
                     this, SLOT(slotCredentialsFetched()));
            credentials->fetch();
        } else {
            runValidator();
        }
    } else {
        // the call to checkConfigExists opens the setup wizard
        // if the config does not exist. Nothing to do here.
    }
}

void Application::slotCredentialsFetched()
{
    MirallConfigFile cfg;
    AbstractCredentials* credentials(cfg.getCredentials());

    disconnect(credentials, SIGNAL(fetched()),
               this, SLOT(slotCredentialsFetched()));
    runValidator();
}

void Application::runValidator()
{
    _conValidator = new ConnectionValidator();
    connect( _conValidator, SIGNAL(connectionResult(ConnectionValidator::Status)),
             this, SLOT(slotConnectionValidatorResult(ConnectionValidator::Status)) );
    _conValidator->checkConnection();
}

void Application::slotConnectionValidatorResult(ConnectionValidator::Status status)
{
    qDebug() << "Connection Validator Result: " << _conValidator->statusString(status);
    QStringList startupFails;

    if( status == ConnectionValidator::Connected ) {
        FolderMan *folderMan = FolderMan::instance();
        qDebug() << "######## Connection and Credentials are ok!";
        folderMan->setSyncEnabled(true);
<<<<<<< HEAD
=======

        int cnt = folderMan->map().size();
        slotShowOptionalTrayMessage(tr("%1 Sync Started").arg(_theme->appNameGUI()),
                            tr("Sync started for %n configured sync folder(s).","", cnt));

>>>>>>> 10fba886
        // queue up the sync for all folders.
        folderMan->slotScheduleAllFolders();
    } else {
        // if we have problems here, it's unlikely that syncing will work.
        FolderMan::instance()->setSyncEnabled(false);

<<<<<<< HEAD
        startupFails = _conValidator->errors();
=======
        _startupFail = _conValidator->errors();
        _startupNetworkError = _conValidator->networkError();
        QTimer::singleShot(30*1000, this, SLOT(slotCheckConnection()));
>>>>>>> 10fba886
    }
    _gui->startupConnected( (status == ConnectionValidator::Connected), startupFails);

    _conValidator->deleteLater();
}

void Application::slotSSLFailed( QNetworkReply *reply, QList<QSslError> errors )
{
    qDebug() << "SSL-Warnings happened for url " << reply->url().toString();

    if( ownCloudInfo::instance()->certsUntrusted() ) {
        // User decided once to untrust. Honor this decision.
        qDebug() << "Untrusted by user decision, returning.";
        return;
    }

    QString configHandle = ownCloudInfo::instance()->configHandle(reply);

    // make the ssl dialog aware of the custom config. It loads known certs.
    if( ! _sslErrorDialog ) {
        _sslErrorDialog = new SslErrorDialog;
    }
    _sslErrorDialog->setCustomConfigHandle( configHandle );

    if( _sslErrorDialog->setErrorList( errors ) ) {
        // all ssl certs are known and accepted. We can ignore the problems right away.
        qDebug() << "Certs are already known and trusted, Warnings are not valid.";
        reply->ignoreSslErrors();
    } else {
        if( _sslErrorDialog->exec() == QDialog::Accepted ) {
            if( _sslErrorDialog->trustConnection() ) {
                reply->ignoreSslErrors();
            } else {
                // User does not want to trust.
                ownCloudInfo::instance()->setCertsUntrusted(true);
            }
        } else {
            ownCloudInfo::instance()->setCertsUntrusted(true);
        }
    }
}

void Application::slotownCloudWizardDone( int res )
{
    FolderMan *folderMan = FolderMan::instance();
    if( res == QDialog::Accepted ) {
        int cnt = folderMan->setupFolders();
        qDebug() << "Set up " << cnt << " folders.";
        // We have some sort of configuration. Enable autostart
        Utility::setLaunchOnStartup(_theme->appName(), _theme->appNameGUI(), true);
// FIXME!
//        _statusDialog->setFolderList( folderMan->map() );
    }
    folderMan->setSyncEnabled( true );
    if( res == QDialog::Accepted ) {
        slotCheckConnection();
    }

}

void Application::setupLogging()
{
    // might be called from second instance
    Logger::instance()->setLogFile(_logFile);
    Logger::instance()->setLogDir(_logDir);
    Logger::instance()->setLogExpire(_logExpire);
    Logger::instance()->setLogFlush(_logFlush);

    Logger::instance()->enterNextLogFile();

    qDebug() << QString::fromLatin1( "################## %1 %2 (%3) %4").arg(_theme->appName())
                .arg( QLocale::system().name() )
                .arg(property("ui_lang").toString())
                .arg(_theme->version());

}

QNetworkProxy proxyFromConfig(const MirallConfigFile& cfg)
{
    QNetworkProxy proxy;

    if (cfg.proxyHostName().isEmpty())
        return QNetworkProxy();

    proxy.setHostName(cfg.proxyHostName());
    proxy.setPort(cfg.proxyPort());
    if (cfg.proxyNeedsAuth()) {
        proxy.setUser(cfg.proxyUser());
        proxy.setPassword(cfg.proxyPassword());
    }
    return proxy;
}

void Application::slotSetupProxy()
{
    Mirall::MirallConfigFile cfg;
    int proxyType = cfg.proxyType();
    QNetworkProxy proxy = proxyFromConfig(cfg);

    switch(proxyType) {
    case QNetworkProxy::NoProxy:
        QNetworkProxyFactory::setUseSystemConfiguration(false);
        QNetworkProxy::setApplicationProxy(QNetworkProxy::NoProxy);
        break;
    case QNetworkProxy::DefaultProxy:
        QNetworkProxyFactory::setUseSystemConfiguration(true);
        break;
    case QNetworkProxy::Socks5Proxy:
        proxy.setType(QNetworkProxy::Socks5Proxy);
        QNetworkProxyFactory::setUseSystemConfiguration(false);
        QNetworkProxy::setApplicationProxy(proxy);
        break;
    case QNetworkProxy::HttpProxy:
        proxy.setType(QNetworkProxy::HttpProxy);
        QNetworkProxyFactory::setUseSystemConfiguration(false);
        QNetworkProxy::setApplicationProxy(proxy);
        break;
    default:
        break;
    }

    FolderMan::instance()->setDirtyProxy(true);
    FolderMan::instance()->slotScheduleAllFolders();
}

void Application::slotUseMonoIconsChanged(bool)
{
    _gui->slotComputeOverallSyncStatus();
}

void Application::slotParseOptions(const QString &opts)
{
    QStringList options = opts.split(QLatin1Char('|'));
    parseOptions(options);
    setupLogging();
}

void Application::parseOptions(const QStringList &options)
{
    QStringListIterator it(options);
    // skip file name;
    if (it.hasNext()) it.next();

    //parse options; if help or bad option exit
    while (it.hasNext()) {
        QString option = it.next();
        if (option == QLatin1String("--help") || option == QLatin1String("-h")) {
            setHelp();
            break;
        } else if (option == QLatin1String("--logwindow") ||
                   option == QLatin1String("-l")) {
            _showLogWindow = true;
        } else if (option == QLatin1String("--logfile")) {
            if (it.hasNext() && !it.peekNext().startsWith(QLatin1String("--"))) {
               _logFile = it.next();
            } else {
                setHelp();
            }
        } else if (option == QLatin1String("--logdir")) {
            if (it.hasNext() && !it.peekNext().startsWith(QLatin1String("--"))) {
               _logDir = it.next();
            } else {
                setHelp();
            }
        } else if (option == QLatin1String("--logexpire")) {
            if (it.hasNext() && !it.peekNext().startsWith(QLatin1String("--"))) {
                _logExpire = it.next().toInt();
            } else {
                setHelp();
            }
        } else if (option == QLatin1String("--logflush")) {
            _logFlush = true;
        } else if (option == QLatin1String("--confdir")) {
            if (it.hasNext() && !it.peekNext().startsWith(QLatin1String("--"))) {
                QString confDir = it.next();
                MirallConfigFile::setConfDir( confDir );
            } else {
                showHelp();
            }
        } else {
            setHelp();
            break;
        }
<<<<<<< HEAD
=======
        }
}

void Application::computeOverallSyncStatus()
{

    // display the info of the least successful sync (eg. not just display the result of the latest sync
    QString trayMessage;
    FolderMan *folderMan = FolderMan::instance();
    Folder::Map map = folderMan->map();
    SyncResult overallResult = FolderMan::accountStatus(map.values());

    // if there have been startup problems, show an error message.
    if( !_startupFail.isEmpty() ) {
        trayMessage = _startupFail.join(QLatin1String("\n"));
        QIcon statusIcon;
        if (_startupNetworkError) {
            statusIcon = _theme->syncStateIcon( SyncResult::NotYetStarted, true );
        } else {
            statusIcon = _theme->syncStateIcon( SyncResult::Error, true );
        }
        _tray->setIcon( statusIcon );
        _tray->setToolTip(trayMessage);
    } else {
        // create the tray blob message, check if we have an defined state
        if( overallResult.status() != SyncResult::Undefined ) {
            QStringList allStatusStrings;
            foreach(Folder* folder, map.values()) {
                qDebug() << "Folder in overallStatus Message: " << folder << " with name " << folder->alias();
                QString folderMessage = folderMan->statusToString(folder->syncResult().status(), folder->syncEnabled());
                allStatusStrings += tr("Folder %1: %2").arg(folder->alias(), folderMessage);
            }

            if( ! allStatusStrings.isEmpty() )
                trayMessage = allStatusStrings.join(QLatin1String("\n"));
            else
                trayMessage = tr("No sync folders configured.");

            QIcon statusIcon = _theme->syncStateIcon( overallResult.status(), true);
            _tray->setIcon( statusIcon );
            _tray->setToolTip(trayMessage);
        }
>>>>>>> 10fba886
    }
}

// Helpers for displaying messages. Note that there is no console on Windows.
#ifdef Q_OS_WIN
// Format as <pre> HTML
static inline void toHtml(QString &t)
{
    t.replace(QLatin1Char('&'), QLatin1String("&amp;"));
    t.replace(QLatin1Char('<'), QLatin1String("&lt;"));
    t.replace(QLatin1Char('>'), QLatin1String("&gt;"));
    t.insert(0, QLatin1String("<html><pre>"));
    t.append(QLatin1String("</pre></html>"));
}

static void displayHelpText(QString t) // No console on Windows.
{
    toHtml(t);
    QMessageBox::information(0, Theme::instance()->appNameGUI(), t);
}

#else

static void displayHelpText(const QString &t)
{
    std::cout << qPrintable(t);
}
#endif

void Application::showHelp()
{
    setHelp();
    QString helpText;
    QTextStream stream(&helpText);
    stream << _theme->appName().toLatin1().constData()
           << QLatin1String(" version ")
           << _theme->version().toLatin1().constData() << endl;

    stream << QLatin1String("File synchronisation desktop utility.") << endl << endl
           << QLatin1String(optionsC);

    if (_theme->appName() == QLatin1String("ownCloud"))
        stream << endl << "For more information, see http://www.owncloud.org" << endl << endl;

    displayHelpText(helpText);
}

void Application::setHelp()
{
    _helpOnly = true;
}

#if defined(Q_OS_WIN)
bool Application::winEventFilter(MSG *pMsg, long *result)
{
    if (pMsg->message == WM_POWERBROADCAST) {
        switch(pMsg->wParam) {
        case PBT_APMPOWERSTATUSCHANGE:
            qDebug() << "WM_POWERBROADCAST: Power state changed";
            break;
        case PBT_APMSUSPEND:
            qDebug() << "WM_POWERBROADCAST: Entering low power state";
            break;
        case PBT_APMRESUMEAUTOMATIC:
            qDebug() << "WM_POWERBROADCAST: Resuming from low power state";
            break;
        default:
            break;
        }
        return true;
    }

    return SharedTools::QtSingleApplication::winEventFilter(pMsg, result);
}
#endif

QString substLang(const QString &lang)
{
    // Map the more apropriate script codes
    // to country codes as used by Qt and
    // transifex translation conventions.

    // Simplified Chinese
    if (lang == QLatin1String("zh_Hans"))
        return QLatin1String("zh_CN");
    // Traditional Chinese
    if (lang == QLatin1String("zh_Hant"))
        return QLatin1String("zh_TW");
    return lang;
}

void Application::setupTranslations()
{
    QStringList uiLanguages;
    // uiLanguages crashes on Windows with 4.8.0 release builds
    #if (QT_VERSION >= 0x040801) || (QT_VERSION >= 0x040800 && !defined(Q_OS_WIN))
        uiLanguages = QLocale::system().uiLanguages();
    #else
        // older versions need to fall back to the systems locale
        uiLanguages << QLocale::system().name();
    #endif

    QString enforcedLocale = Theme::instance()->enforcedLocale();
    if (!enforcedLocale.isEmpty())
        uiLanguages.prepend(enforcedLocale);

    QTranslator *translator = new QTranslator(this);
    QTranslator *qtTranslator = new QTranslator(this);
    QTranslator *qtkeychainTranslator = new QTranslator(this);

    foreach(QString lang, uiLanguages) {
        lang.replace(QLatin1Char('-'), QLatin1Char('_')); // work around QTBUG-25973
        lang = substLang(lang);
        const QString trPath = applicationTrPath();
        const QString trFile = QLatin1String("mirall_") + lang;
        if (translator->load(trFile, trPath) ||
            lang.startsWith(QLatin1String("en"))) {
            // Permissive approach: Qt and keychain translations
            // may be missing, but Qt translations must be there in order
            // for us to accept the language. Otherwise, we try with the next.
            // "en" is an exeption as it is the default language and may not
            // have a translation file provided.
            qDebug() << Q_FUNC_INFO << "Using" << lang << "translation";
            setProperty("ui_lang", lang);
            const QString qtTrPath = QLibraryInfo::location(QLibraryInfo::TranslationsPath);
            const QString qtTrFile = QLatin1String("qt_") + lang;
            if (qtTranslator->load(qtTrFile, qtTrPath)) {
                qtTranslator->load(qtTrFile, trPath);
            }
            const QString qtkeychainFile = QLatin1String("qt_") + lang;
            if (!qtkeychainTranslator->load(qtkeychainFile, qtTrPath)) {
               qtkeychainTranslator->load(qtkeychainFile, trPath);
            }
            if (!translator->isEmpty())
                installTranslator(translator);
            if (!qtTranslator->isEmpty())
                installTranslator(qtTranslator);
            if (!qtkeychainTranslator->isEmpty())
                installTranslator(qtkeychainTranslator);
            break;
        }
        if (property("ui_lang").isNull())
            setProperty("ui_lang", "C");
    }
}

bool Application::giveHelp()
{
    return _helpOnly;
}
} // namespace Mirall
<|MERGE_RESOLUTION|>--- conflicted
+++ resolved
@@ -90,13 +90,8 @@
     // _networkMgr(new QNetworkConfigurationManager(this)), <- Not used yet.
     _sslErrorDialog(0),
     _theme(Theme::instance()),
-<<<<<<< HEAD
     _helpOnly(false),
-=======
-    _logBrowser(0),
     _startupNetworkError(false),
-    _logExpire(0),
->>>>>>> 10fba886
     _showLogWindow(false),
     _logExpire(0),
     _logFlush(false)
@@ -138,17 +133,9 @@
     _theme->setSystrayUseMonoIcons(cfg.monoIcons());
     connect (_theme, SIGNAL(systrayUseMonoIconsChanged(bool)), SLOT(slotUseMonoIconsChanged(bool)));
 
-<<<<<<< HEAD
-    slotSetupProxy();
 
     FolderMan::instance()->setupFolders();
-=======
-    setupActions();
-    setupSystemTray();
-
-    folderMan->setupFolders();
     slotSetupProxy(); // folders have to be defined first.
->>>>>>> 10fba886
 
     // startup procedure.
     QTimer::singleShot( 0, this, SLOT( slotCheckConnection() ));
@@ -233,27 +220,15 @@
         FolderMan *folderMan = FolderMan::instance();
         qDebug() << "######## Connection and Credentials are ok!";
         folderMan->setSyncEnabled(true);
-<<<<<<< HEAD
-=======
-
-        int cnt = folderMan->map().size();
-        slotShowOptionalTrayMessage(tr("%1 Sync Started").arg(_theme->appNameGUI()),
-                            tr("Sync started for %n configured sync folder(s).","", cnt));
-
->>>>>>> 10fba886
         // queue up the sync for all folders.
         folderMan->slotScheduleAllFolders();
     } else {
         // if we have problems here, it's unlikely that syncing will work.
         FolderMan::instance()->setSyncEnabled(false);
 
-<<<<<<< HEAD
         startupFails = _conValidator->errors();
-=======
-        _startupFail = _conValidator->errors();
         _startupNetworkError = _conValidator->networkError();
         QTimer::singleShot(30*1000, this, SLOT(slotCheckConnection()));
->>>>>>> 10fba886
     }
     _gui->startupConnected( (status == ConnectionValidator::Connected), startupFails);
 
@@ -437,51 +412,6 @@
             setHelp();
             break;
         }
-<<<<<<< HEAD
-=======
-        }
-}
-
-void Application::computeOverallSyncStatus()
-{
-
-    // display the info of the least successful sync (eg. not just display the result of the latest sync
-    QString trayMessage;
-    FolderMan *folderMan = FolderMan::instance();
-    Folder::Map map = folderMan->map();
-    SyncResult overallResult = FolderMan::accountStatus(map.values());
-
-    // if there have been startup problems, show an error message.
-    if( !_startupFail.isEmpty() ) {
-        trayMessage = _startupFail.join(QLatin1String("\n"));
-        QIcon statusIcon;
-        if (_startupNetworkError) {
-            statusIcon = _theme->syncStateIcon( SyncResult::NotYetStarted, true );
-        } else {
-            statusIcon = _theme->syncStateIcon( SyncResult::Error, true );
-        }
-        _tray->setIcon( statusIcon );
-        _tray->setToolTip(trayMessage);
-    } else {
-        // create the tray blob message, check if we have an defined state
-        if( overallResult.status() != SyncResult::Undefined ) {
-            QStringList allStatusStrings;
-            foreach(Folder* folder, map.values()) {
-                qDebug() << "Folder in overallStatus Message: " << folder << " with name " << folder->alias();
-                QString folderMessage = folderMan->statusToString(folder->syncResult().status(), folder->syncEnabled());
-                allStatusStrings += tr("Folder %1: %2").arg(folder->alias(), folderMessage);
-            }
-
-            if( ! allStatusStrings.isEmpty() )
-                trayMessage = allStatusStrings.join(QLatin1String("\n"));
-            else
-                trayMessage = tr("No sync folders configured.");
-
-            QIcon statusIcon = _theme->syncStateIcon( overallResult.status(), true);
-            _tray->setIcon( statusIcon );
-            _tray->setToolTip(trayMessage);
-        }
->>>>>>> 10fba886
     }
 }
 
