--- conflicted
+++ resolved
@@ -138,20 +138,12 @@
 
     MirallConfigFile cfgFile( _configHandle );
 
-<<<<<<< HEAD
-    cfgFile.writeOwncloudConfig( QString::fromLocal8Bit("ownCloud"),
-                                 _ocWizard->field("OCUrl").toString(),
-                                 _ocWizard->field("OCUser").toString(),
-                                 _ocWizard->field("OCPasswd").toString(),
-                                 _ocWizard->field("cbSecureConnect").toBool(),
-                                 _ocWizard->field("PwdNoLocalStore").toBool() );
-=======
     cfgFile.writeOwncloudConfig( QLatin1String("ownCloud"),
                                  _ocWizard->field(QLatin1String("OCUrl")).toString(),
                                  _ocWizard->field(QLatin1String("OCUser")).toString(),
                                  _ocWizard->field(QLatin1String("OCPasswd")).toString(),
+                                 _ocWizard->field(QLatin1String("secureConnect")).toBool(),
                                  _ocWizard->field(QLatin1String("PwdNoLocalStore")).toBool() );
->>>>>>> dd2ac612
 
     // now start ownCloudInfo to check the connection.
     ownCloudInfo::instance()->setCustomConfigHandle( _configHandle );
