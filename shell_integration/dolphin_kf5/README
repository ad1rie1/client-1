--- conflicted
+++ resolved
@@ -1,13 +1,4 @@
-
-
-<<<<<<< HEAD
-- The patch 0001-KOverlayIconPlugin.patch should be applied to kde-baseapps git repository
-(It should apply to frameworks branch)
-
-- Recompile and install dolphin (frameworks branch)
-=======
 - Recompile and install recent enough version of dolphin and kio (git from oct 2015)
->>>>>>> 184412d8
 
 - Build and install the plugin
 
